--- conflicted
+++ resolved
@@ -1,8 +1,4 @@
-<<<<<<< HEAD
-FROM microsoft/dotnet:2.0-sdk-stretch
-=======
 FROM microsoft/dotnet:2.1-sdk-stretch
->>>>>>> 50649711
 
 RUN apt-get update && apt-get install -y unzip \
 	&& curl -sSL https://aka.ms/getvsdbgsh | bash /dev/stdin -v vs2017u1 -l ~/vsdbg
